--- conflicted
+++ resolved
@@ -2029,32 +2029,6 @@
             WhoisEntry.__init__(self, domain, text, self.regex)
 
 
-<<<<<<< HEAD
-=======
-class WhoisStudio(WhoisEntry):
-    """Whois parser for .studio domains"""
-    regex = {
-        'domain_name': r'Domain Name: *(.+)',
-        'registry_domain_id': r'Registry Domain ID:(.+)',
-        'whois_server': r'Registrar WHOIS Server: *(.+)',
-        'registrar_url': r'Registrar URL: *(.+)',
-        'updated_date': r'Updated Date: (.+)',
-        'creation_date': r'Creation Date: (.+)',
-        'expiration_date': r'Expir\w+ Date:\s?(.+)',
-        'registrar': r'Registrar:(.+)',
-        'status': r'Domain status: *(.+)',
-        'registrant_name': r'Registrant Name:(.+)',
-        'name_servers': r'Name Server: *(.+)',
-    }
-
-    def __init__(self, domain, text):
-        if 'Domain not found' in text:
-            raise PywhoisError(text)
-        else:
-            WhoisEntry.__init__(self, domain, text, self.regex)
-
-
->>>>>>> c5d19d4d
 class WhoisStyle(WhoisRu):
     """Whois parser for .style domains"""
 
