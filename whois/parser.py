--- conflicted
+++ resolved
@@ -930,7 +930,6 @@
             WhoisEntry.__init__(self, domain, text, self.regex)
 
 
-
 class WhoisCom(WhoisEntry):
     """Whois parser for .com domains"""
     regex = {
@@ -1868,8 +1867,6 @@
             raise PywhoisError(text)
         else:
             WhoisEntry.__init__(self, domain, text, self.regex)
-
-
 
 
 class WhoisRf(WhoisRu):
@@ -2935,38 +2932,6 @@
             WhoisEntry.__init__(self, domain, text, self.regex)
 
 
-<<<<<<< HEAD
-class WhoisOnline(WhoisEntry):
-    """Whois parser for .online domains"""
-    regex = {
-        'domain_name': r'Domain Name: *(.+)',
-        'registry_domain_id': r'Domain ID: *(.+)',
-        'whois_server': r'Registrar WHOIS Server: *(.+)',
-        'registrar': r'Registrar: *(.+)',
-        'registrar_id': r'Registrar IANA ID: *(.+)',
-        'registrar_url': r'Registrar URL: *(.+)',
-        'status': r'Domain Status: *(.+)',
-        'registrant_email': r'Registrant Email: *(.+)',
-        'admin_email': r'Admin Email: *(.+)',
-        'billing_email': r'Billing Email: *(.+)',
-        'tech_email': r'Tech Email: *(.+)',
-        'name_servers': r'Name Server: *(.+)',
-        'creation_date': r'Creation Date: *(.+)',
-        'expiration_date': r'Registry Expiry Date: *(.+)',
-        'updated_date': r'Updated Date: *(.+)',
-        'dnssec': r'DNSSEC: *([\S]+)',
-        'emails': EMAIL_REGEX,
-    }
-
-    def __init__(self, domain, text):
-        if 'Not found:' in text:
-            raise PywhoisError(text)
-        else:
-            WhoisEntry.__init__(self, domain, text, self.regex)
-=======
->>>>>>> f7350bac
-
-
 class WhoisHr(WhoisEntry):
     """Whois parser for .hr domains"""
     regex = {
@@ -3269,72 +3234,6 @@
             raise PywhoisError(text)
         else:
             WhoisEntry.__init__(self, domain, text, self.regex)
-
-
-<<<<<<< HEAD
-class WhoisLat(WhoisEntry):
-    """Whois parser for .lat domains"""
-    regex = {
-        'domain_name': r'Domain Name: *(.+)',
-        'registry_domain_id': r'Registry Domain ID: *(.+)',
-        'status': r'Domain Status: *(.+)',
-        'whois_server': r'Registrar WHOIS Server: *(.+)',
-
-        'registrar_url': r'Registrar URL: *(.+)',
-        'registrar': r'Registrar: *(.+)',
-        'registrar_email': r'Registrar Abuse Contact Email: *(.+)',
-        'registrar_phone': r'Registrar Abuse Contact Phone: *(.+)',
-
-        'registrant_name': r'Registrant Name: (.+)',
-        'registrant_id': r'Registry Registrant ID: (.+)',
-        'registrant_organization': r'Registrant Organization: (.+)',
-        'registrant_city': r'Registrant City: (.*)',
-        'registrant_street': r'Registrant Street: (.*)',
-        'registrant_state_province': r'Registrant State/Province: (.*)',
-        'registrant_postal_code': r'Registrant Postal Code: (.*)',
-        'registrant_country': r'Registrant Country: (.+)',
-        'registrant_phone': r'Registrant Phone: (.+)',
-        'registrant_fax': r'Registrant Fax: (.+)',
-        'registrant_email': r'Registrant Email: (.+)',
-
-        'admin_name': r'Admin Name: (.+)',
-        'admin_id': r'Registry Admin ID: (.+)',
-        'admin_organization': r'Admin Organization: (.+)',
-        'admin_city': r'Admin City: (.*)',
-        'admin_street': r'Admin Street: (.*)',
-        'admin_state_province': r'Admin State/Province: (.*)',
-        'admin_postal_code': r'Admin Postal Code: (.*)',
-        'admin_country': r'Admin Country: (.+)',
-        'admin_phone': r'Admin Phone: (.+)',
-        'admin_fax': r'Admin Fax: (.+)',
-        'admin_email': r'Admin Email: (.+)',
-
-        'tech_name': r'Tech Name: (.+)',
-        'tech_id': r'Registry Tech ID: (.+)',
-        'tech_organization': r'Tech Organization: (.+)',
-        'tech_city': r'Tech City: (.*)',
-        'tech_street': r'Tech Street: (.*)',
-        'tech_state_province': r'Tech State/Province: (.*)',
-        'tech_postal_code': r'Tech Postal Code: (.*)',
-        'tech_country': r'Tech Country: (.+)',
-        'tech_phone': r'Tech Phone: (.+)',
-        'tech_fax': r'Tech Fax: (.+)',
-        'tech_email': r'Tech Email: (.+)',
-
-        'updated_date': r'Updated Date: *(.+)',
-        'creation_date': r'Creation Date: *(.+)',
-        'expiration_date': r'Registry Expiry Date: *(.+)',
-        'name_servers': r'Name Server: *(.+)',
-        'emails': EMAIL_REGEX,
-    }
-
-    def __init__(self, domain, text):
-        if text.strip() == 'No matching record.':
-            raise PywhoisError(text)
-        else:
-            WhoisEntry.__init__(self, domain, text, self.regex)
-=======
->>>>>>> f7350bac
 
 
 class WhoisCn(WhoisEntry):
@@ -3673,7 +3572,6 @@
                 if line != ""
             ]
         return super(WhoisML, self)._preprocess(attr, value)
-
 
 
 class WhoisMarket(WhoisEntry):
@@ -5688,77 +5586,6 @@
             WhoisEntry.__init__(self, domain, text, self.regex)
 
 
-<<<<<<< HEAD
-class WhoisTech(WhoisEntry):
-    """Whois parser for .tech domains
-    """
-    regex = {
-        'domain_name': r'Domain Name: *(.+)',
-        'registry_domain_id': r'Registry Domain ID: *(.+)',
-        'registrar_whois_server': r'Registrar WHOIS Server: *(.+)',
-        'registrar_url': r'Registrar URL: *(.+)',
-        'updated_date': r'Updated Date: *(.+)',
-        'creation_date': r'Creation Date: *(.+)',
-        'expiration_date': r'Registry Expiry Date: *(.+)',
-        'registrar': r'Registrar: *(.+)',
-        'registrar_iana_id': r'Registrar IANA ID: *(.+)',
-        'registrar_abuse_contact_email': r'Registrar Abuse Contact Email: *(.+)',
-        'registrar_abuse_contact_phone': r'Registrar Abuse Contact Phone: *(.+)',
-        'status': r'Domain Status: *(.+)',
-        'registrant_org': r'Registrant Organization: *(.+)',
-        'registrant_state/province': r'Registrant State/Province: *(.+)',
-        'registrant_country': r'Registrant Country: *(.+)',
-        'registrant_email': r'Registrant Email: *(.+)',
-        'admin_email': r'Admin Email: *(.+)',
-        'tech_email': r'Tech Email: *(.+)',
-        'name_server': r'Name Server: *(.+)',
-        'dnssec': r'DNSSEC: *(.+)',
-        'url_of_icann_form': r'URL of the ICANN Whois Inaccuracy Complaint Form: *(.+)',
-    }
-
-    def __init__(self, domain, text):
-        if 'Not found:' in text:
-            raise PywhoisError(text)
-        else:
-            WhoisEntry.__init__(self, domain, text, self.regex)
-
-
-class WhoisIcu(WhoisEntry):
-    """Whois parser for .icu domains
-    """
-    regex = {
-        'domain_name': r'Domain Name: *(.+)',
-        'registry_domain_id': r'Registry Domain ID: *(.+)',
-        'registrar_whois_server': r'Registrar WHOIS Server: *(.+)',
-        'registrar_url': r'Registrar URL: *(.+)',
-        'updated_date': r'Updated Date: *(.+)',
-        'creation_date': r'Creation Date: *(.+)',
-        'expiration_date': r'Registry Expiry Date: *(.+)',
-        'registrar': r'Registrar: *(.+)',
-        'registrar_iana_id': r'Registrar IANA ID: *(.+)',
-        'registrar_abuse_contact_email': r'Registrar Abuse Contact Email: *(.+)',
-        'registrar_abuse_contact_phone': r'Registrar Abuse Contact Phone: *(.+)',
-        'status': r'Domain Status: *(.+)',
-        'registrant_org': r'Registrant Organization: *(.+)',
-        'registrant_state/province': r'Registrant State/Province: *(.+)',
-        'registrant_country': r'Registrant Country: *(.+)',
-        'registrant_email': r'Registrant Email: *(.+)',
-        'admin_email': r'Admin Email: *(.+)',
-        'tech_email': r'Tech Email: *(.+)',
-        'name_server': r'Name Server: *(.+)',
-        'dnssec': r'DNSSEC: *(.+)',
-        'url_of_icann_form': r'URL of the ICANN Whois Inaccuracy Complaint Form: *(.+)',
-    }
-
-    def __init__(self, domain, text):
-        if 'Not found:' in text:
-            raise PywhoisError(text)
-        else:
-            WhoisEntry.__init__(self, domain, text, self.regex)
-=======
->>>>>>> f7350bac
-
-
 class WhoisCentralNic(WhoisEntry):
     """Whois parser for CentralNic domains
     """
@@ -5993,43 +5820,6 @@
             WhoisEntry.__init__(self, domain, text, self.regex)
 
 
-<<<<<<< HEAD
-class WhoisLondon(WhoisEntry):
-    """Whois parser for .london domains
-    """
-    regex = {
-        'domain_name': r'Domain Name: *(.+)',
-        'registry_domain_id': r'Registry Domain ID: *(.+)',
-        'registrar_whois_server': r'Registrar WHOIS Server: *(.+)',
-        'registrar_url': r'Registrar URL: *(.+)',
-        'updated_date': r'Updated Date: *(.+)',
-        'creation_date': r'Creation Date: *(.+)',
-        'expiration_date': r'Registry Expiry Date: *(.+)',
-        'registrar': r'Registrar: *(.+)',
-        'registrar_iana_id': r'Registrar IANA ID: *(.+)',
-        'registrar_abuse_contact_email': r'Registrar Abuse Contact Email: *(.+)',
-        'registrar_abuse_contact_phone': r'Registrar Abuse Contact Phone: *(.+)',
-        'status': r'Domain Status: *(.+)',
-        'registrant_org': r'Registrant Organization: *(.+)',
-        'registrant_state/province': r'Registrant State/Province: *(.+)',
-        'registrant_country': r'Registrant Country: *(.+)',
-        'registrant_email': r'Registrant Email: *(.+)',
-        'admin_email': r'Admin Email: *(.+)',
-        'tech_email': r'Tech Email: *(.+)',
-        'name_server': r'Name Server: *(.+)',
-        'dnssec': r'DNSSEC: *(.+)',
-        'url_of_icann_form': r'URL of the ICANN Whois Inaccuracy Complaint Form: *(.+)',
-    }
-
-    def __init__(self, domain, text):
-        if 'Not found:' in text:
-            raise PywhoisError(text)
-        else:
-            WhoisEntry.__init__(self, domain, text, self.regex)
-
-=======
->>>>>>> f7350bac
-
 class WhoisEstate(WhoisCom):
     """Whois parser for .estate domains
     """
