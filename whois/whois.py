--- conflicted
+++ resolved
@@ -48,62 +48,58 @@
 class NICClient(object):
 
     ABUSEHOST = "whois.abuse.net"
-    NICHOST = "whois.crsnic.net"
-    INICHOST = "whois.networksolutions.com"
-    DNICHOST = "whois.nic.mil"
-    GNICHOST = "whois.nic.gov"
+    AI_HOST = "whois.nic.ai"
     ANICHOST = "whois.arin.net"
-    LNICHOST = "whois.lacnic.net"
-    RNICHOST = "whois.ripe.net"
-    PNICHOST = "whois.apnic.net"
-    MNICHOST = "whois.ra.net"
-    QNICHOST_TAIL = ".whois-servers.net"
-    SNICHOST = "whois.6bone.net"
+    APP_HOST = "whois.nic.google"
+    AR_HOST = "whois.nic.ar"
     BNICHOST = "whois.registro.br"
-    NORIDHOST = "whois.norid.no"
-    IANAHOST = "whois.iana.org"
-    PANDIHOST = "whois.pandi.or.id"
-    DENICHOST = "whois.denic.de"
-    AI_HOST = "whois.nic.ai"
-    AR_HOST = "whois.nic.ar"
     BY_HOST = "whois.cctld.by"
-    HR_HOST = "whois.dns.hr"
-    APP_HOST = "whois.nic.google"
-    DEV_HOST = "whois.nic.google"
-    GOOGLE_HOST = "whois.nic.google"
-    GAMES_HOST = "whois.nic.games"
-    PAGE_HOST = "whois.nic.page"
+    CA_HOST = "whois.ca.fury.ca"
+    CHAT_HOST = "whois.nic.chat"
     CL_HOST = "whois.nic.cl"
     CR_HOST = "whois.nic.cr"
+    DEFAULT_PORT = "nicname"
+    DENICHOST = "whois.denic.de"
+    DEV_HOST = "whois.nic.google"
     DE_HOST = "whois.denic.de"
     DK_HOST = "whois.dk-hostmaster.dk"
+    DNICHOST = "whois.nic.mil"
     DO_HOST = "whois.nic.do"
-    CA_HOST = "whois.ca.fury.ca"
+    GAMES_HOST = "whois.nic.games"
+    GNICHOST = "whois.nic.gov"
+    GOOGLE_HOST = "whois.nic.google"
     HK_HOST = "whois.hkirc.hk"
     HN_HOST = "whois.nic.hn"
+    HR_HOST = "whois.dns.hr"
+    IANAHOST = "whois.iana.org"
+    INICHOST = "whois.networksolutions.com"
+    IST_HOST = "whois.afilias-srs.net"
+    JOBS_HOST = "whois.nic.jobs"
+    JP_HOST = 'whois.jprs.jp'
     KZ_HOST = "whois.nic.kz"
-    DEFAULT_PORT = "nicname"
-    MONEY_HOST = "whois.nic.money"
-    JOBS_HOST = "whois.nic.jobs"
     LAT_HOST = "whois.nic.lat"
     LI_HOST = "whois.nic.li"
+    LNICHOST = "whois.lacnic.net"
+    LT_HOST = 'whois.domreg.lt'
+    MARKET_HOST = "whois.nic.market"
+    MNICHOST = "whois.ra.net"
+    MONEY_HOST = "whois.nic.money"
     MX_HOST = "whois.mx"
+    NICHOST = "whois.crsnic.net"
+    NL_HOST = 'whois.domain-registry.nl'
+    NORIDHOST = "whois.norid.no"
+    ONLINE_HOST = "whois.nic.online"
+    OOO_HOST = "whois.nic.ooo"
+    PAGE_HOST = "whois.nic.page"
+    PANDIHOST = "whois.pandi.or.id"
     PE_HOST = "kero.yachay.pe"
-    ONLINE_HOST = "whois.nic.online"
-    IST_HOST = "whois.afilias-srs.net"
-    CHAT_HOST = "whois.nic.chat"
+    PNICHOST = "whois.apnic.net"
+    QNICHOST_TAIL = ".whois-servers.net"
+    RNICHOST = "whois.ripe.net"
+    SNICHOST = "whois.6bone.net"
     WEBSITE_HOST = "whois.nic.website"
-    OOO_HOST = "whois.nic.ooo"
-    MARKET_HOST = "whois.nic.market"
-    NL_HOST = 'whois.domain-registry.nl'
-<<<<<<< HEAD
-    JP_HOST = 'whois.jprs.jp'
-    
-=======
-    LT_HOST = 'whois.domreg.lt'
     ZA_HOST = "whois.registry.net.za"
 
->>>>>>> 186e2ee7
     WHOIS_RECURSE = 0x01
     WHOIS_QUICK = 0x02
 
@@ -227,69 +223,66 @@
             return NICClient.AI_HOST
         elif tld == 'app':
             return NICClient.APP_HOST
-        elif tld == 'dev':
-            return NICClient.DEV_HOST
-        elif tld == 'goog' or tld == 'google':
-            return NICClient.GOOGLE_HOST
-        elif tld == 'games':
-            return NICClient.GAMES_HOST
-        elif tld == 'page':
-            return NICClient.PAGE_HOST
-        elif tld == 'money':
-            return NICClient.MONEY_HOST
-        elif tld == 'online':
-            return NICClient.ONLINE_HOST
-        elif tld == 'cl':
-            return NICClient.CL_HOST
         elif tld == 'ar':
             return NICClient.AR_HOST
         elif tld == 'by':
             return NICClient.BY_HOST
+        elif tld == 'ca':
+            return NICClient.CA_HOST
+        elif tld == 'chat':
+            return NICClient.CHAT_HOST
+        elif tld == 'cl':
+            return NICClient.CL_HOST
         elif tld == 'cr':
             return NICClient.CR_HOST
-        elif tld == 'ca':
-            return NICClient.CA_HOST
+        elif tld == 'de':
+            return NICClient.DE_HOST
+        elif tld == 'dev':
+            return NICClient.DEV_HOST
         elif tld == 'do':
             return NICClient.DO_HOST
-        elif tld == 'de':
-            return NICClient.DE_HOST
+        elif tld == 'games':
+            return NICClient.GAMES_HOST
+        elif tld == 'goog' or tld == 'google':
+            return NICClient.GOOGLE_HOST
         elif tld == 'hk':
             return NICClient.HK_HOST
         elif tld == 'hn':
             return NICClient.HN_HOST
+        elif tld == 'ist':
+            return NICClient.IST_HOST
         elif tld == 'jobs':
             return NICClient.JOBS_HOST
+        elif tld == 'jp':
+            return NICClient.JP_HOST
+        elif tld == 'kz':
+            return NICClient.KZ_HOST
         elif tld == 'lat':
             return NICClient.LAT_HOST
         elif tld == 'li':
             return NICClient.LI_HOST
+        elif tld == 'lt':
+            return NICClient.LT_HOST
+        elif tld == 'market':
+            return NICClient.MARKET_HOST
+        elif tld == 'money':
+            return NICClient.MONEY_HOST
         elif tld == 'mx':
             return NICClient.MX_HOST
+        elif tld == 'nl':
+            return NICClient.NL_HOST
+        elif tld == 'online':
+            return NICClient.ONLINE_HOST
+        elif tld == 'ooo':
+            return NICClient.OOO_HOST
+        elif tld == 'page':
+            return NICClient.PAGE_HOST
         elif tld == 'pe':
             return NICClient.PE_HOST
-        elif tld == 'ist':
-            return NICClient.IST_HOST
-        elif tld == 'kz':
-            return NICClient.KZ_HOST
-        elif tld == 'chat':
-            return NICClient.CHAT_HOST
         elif tld == 'website':
             return NICClient.WEBSITE_HOST
-        elif tld == 'ooo':
-            return NICClient.OOO_HOST
-        elif tld == 'market':
-            return NICClient.MARKET_HOST
-        elif tld == 'nl':
-            return NICClient.NL_HOST
-<<<<<<< HEAD
-        elif tld == 'jp':
-            return NICClient.JP_HOST
-=======
-        elif tld == 'lt':
-            return NICClient.LT_HOST
         elif tld == 'za':
             return NICClient.ZA_HOST
->>>>>>> 186e2ee7
         else:
             return tld + NICClient.QNICHOST_TAIL
         
