--- conflicted
+++ resolved
@@ -247,13 +247,10 @@
             return NICClient.MX_HOST
         elif tld == 'pe':
             return NICClient.PE_HOST
-<<<<<<< HEAD
         elif tld == 'ist':
             return NICClient.IST_HOST
-=======
         elif tld == 'kz':
             return NICClient.KZ_HOST
->>>>>>> 3fec8caf
         else:
             return tld + NICClient.QNICHOST_TAIL
 
