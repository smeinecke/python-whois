--- conflicted
+++ resolved
@@ -68,6 +68,7 @@
     GAMES_HOST = "whois.nic.games"
     GNICHOST = "whois.nic.gov"
     GOOGLE_HOST = "whois.nic.google"
+    GROUP_HOST = 'whois.namecheap.com'
     HK_HOST = "whois.hkirc.hk"
     HN_HOST = "whois.nic.hn"
     HR_HOST = "whois.dns.hr"
@@ -90,12 +91,6 @@
     NORIDHOST = "whois.norid.no"
     ONLINE_HOST = "whois.nic.online"
     OOO_HOST = "whois.nic.ooo"
-<<<<<<< HEAD
-    MARKET_HOST = "whois.nic.market"
-    NL_HOST = 'whois.domain-registry.nl'
-    GROUP_HOST = 'whois.namecheap.com'
-    
-=======
     PAGE_HOST = "whois.nic.page"
     PANDIHOST = "whois.pandi.or.id"
     PE_HOST = "kero.yachay.pe"
@@ -106,7 +101,6 @@
     WEBSITE_HOST = "whois.nic.website"
     ZA_HOST = "whois.registry.net.za"
 
->>>>>>> 92b69d08
     WHOIS_RECURSE = 0x01
     WHOIS_QUICK = 0x02
 
@@ -252,6 +246,8 @@
             return NICClient.GAMES_HOST
         elif tld == 'goog' or tld == 'google':
             return NICClient.GOOGLE_HOST
+        elif tld == 'group':
+            return NICClient.GROUP_HOST
         elif tld == 'hk':
             return NICClient.HK_HOST
         elif tld == 'hn':
@@ -288,19 +284,8 @@
             return NICClient.PE_HOST
         elif tld == 'website':
             return NICClient.WEBSITE_HOST
-<<<<<<< HEAD
-        elif tld == 'ooo':
-            return NICClient.OOO_HOST
-        elif tld == 'market':
-            return NICClient.MARKET_HOST
-        elif tld == 'nl':
-            return NICClient.NL_HOST
-        elif tld == 'group':
-            return NICClient.GROUP_HOST
-=======
         elif tld == 'za':
             return NICClient.ZA_HOST
->>>>>>> 92b69d08
         else:
             return tld + NICClient.QNICHOST_TAIL
         
