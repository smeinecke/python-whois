--- conflicted
+++ resolved
@@ -187,12 +187,8 @@
             if nhost is not None:
                 response += self.whois(query, nhost, 0, quiet=True)
         except socket.error as exc: # 'response' is assigned a value (also a str) even on socket timeout
-<<<<<<< HEAD
-            logger.warning("Error trying to connect to socket: closing socket")
-=======
             if not quiet:
                 print("Error trying to connect to socket: closing socket - {}".format(exc))
->>>>>>> a8248008
             s.close()
             response = "Socket not responding: {}".format(exc)
         return response
